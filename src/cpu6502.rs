--- conflicted
+++ resolved
@@ -91,10 +91,6 @@
     }
 }
 
-<<<<<<< HEAD
-=======
-// TODO: at compile time lookup for instruction b
->>>>>>> f291717b
 fn get_opcode_metadata(opcode: u8) -> InstructionMetadata {
     match opcode {
         // ADC
